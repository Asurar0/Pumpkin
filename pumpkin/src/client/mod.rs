--- conflicted
+++ resolved
@@ -92,13 +92,9 @@
     pub brand: Mutex<Option<String>>,
     /// The minecraft protocol version used by the client.
     pub protocol_version: AtomicI32,
-<<<<<<< HEAD
+    /// The current connection state of the client (e.g., Handshaking, Status, Play).
     pub connection_state: AtomicCell<ConnectionState>,
-=======
-    /// The current connection state of the client (e.g., Handshaking, Status, Play).
-    pub connection_state: Mutex<ConnectionState>,
     /// Whether encryption is enabled for the connection.
->>>>>>> 0bebc6fc
     pub encryption: AtomicBool,
     /// Indicates if the client connection is closed.
     pub closed: AtomicBool,
@@ -358,12 +354,8 @@
 
     /// Kicks the Client with a reason depending on the connection state
     pub fn kick(&self, reason: &str) {
-<<<<<<< HEAD
         dbg!(reason);
         match self.connection_state.load() {
-=======
-        match *self.connection_state.lock().unwrap() {
->>>>>>> 0bebc6fc
             ConnectionState::Login => {
                 self.try_send_packet(&CLoginDisconnect::new(
                     &serde_json::to_string_pretty(&reason).unwrap_or("".into()),
